--- conflicted
+++ resolved
@@ -28,23 +28,16 @@
 [tool.poetry.dependencies]
 Jinja2 = { version = ">=2.11.3", optional = true }
 Markdown = "!=3.3.5"
-<<<<<<< HEAD
 PyYAML = { version = ">=6", optional = true }
-=======
-PyYAML = { version = "^6", optional = true }
 cloudvision = { version = "^1.9.0", optional = true }
 cvprac = { version = "^1.2.2", optional = true }
->>>>>>> 9d4b1b06
 diffsync = "^1.6.0"
 dnspython = { version = ">=2.1.0", optional = true }
 ijson = { version = ">=2.5.1", optional = true }
 nautobot = "^1.4.0"
-<<<<<<< HEAD
+nautobot-device-lifecycle-mgmt = { version = "^1.0.2", optional = true }
 oauthlib = { version = ">=3.1.0", optional = true }
-=======
-nautobot-device-lifecycle-mgmt = { version = "^1.0.2", optional = true }
 packaging = ">=21.3, <24"
->>>>>>> 9d4b1b06
 prometheus-client = "~0.14.1"
 python = "^3.7"
 python-magic = { version = ">=0.4.15", optional = true }
@@ -95,33 +88,27 @@
     "PyYAML",
 ]
 all = [
-<<<<<<< HEAD
     "Jinja2",
     "PyYAML",
+    "cloudvision",
+    "cvprac",
     "dnspython",
     "ijson",
+    "nautobot-device-lifecycle-mgmt",
     "oauthlib",
     "python-magic",
     "pytz",
     "requests",
     "requests-oauthlib",
     "six",
-=======
-    "PyYAML",
-    "cloudvision",
-    "cvprac",
-    "dnspython",
-    "nautobot-device-lifecycle-mgmt",
 ]
 aristacv = [
     "cloudvision",
     "cvprac",
->>>>>>> 9d4b1b06
 ]
 infoblox = [
     "dnspython",
 ]
-<<<<<<< HEAD
 # pysnow = "^0.7.17"
 # PySNow is currently pinned to an older version of pytz as a dependency, which blocks compatibility with newer
 # versions of Nautobot. See https://github.com/rbw/pysnow/pull/186
@@ -146,10 +133,9 @@
     "requests",
     "requests-oauthlib",
     "six",
-=======
+]
 nautobot-device-lifecycle-mgmt = [
     "nautobot-device-lifecycle-mgmt",
->>>>>>> 9d4b1b06
 ]
 
 [tool.black]
