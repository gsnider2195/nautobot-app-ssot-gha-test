---
dev_addr: "127.0.0.1:8001"
edit_uri: "blob/develop/docs"
site_dir: "nautobot_ssot/static/nautobot_ssot/docs"
site_name: "Single Source of Truth Documentation"
site_url: "https://docs.nautobot.com/projects/ssot/en/latest/"
repo_url: "https://github.com/nautobot/nautobot-plugin-ssot/"
copyright: "Copyright &copy; The Authors"
theme:
  name: "material"
  navigation_depth: 4
  custom_dir: "docs/assets/overrides"
  hljs_languages:
    - "django"
    - "yaml"
  features:
    - "navigation.tracking"
    - "navigation.tabs"
    - "navigation.tabs.sticky"
    - "navigation.footer"
    - "search.suggest"
    - "search.highlight"
    - "search.share"
    - "navigation.indexes"
    - "content.action.edit"
    - "content.action.view"
  favicon: "assets/favicon.ico"
  logo: "assets/nautobot_logo.svg"
  palette:
    # Palette toggle for light mode
    - media: "(prefers-color-scheme: light)"
      scheme: "default"
      primary: "black"
      toggle:
        icon: "material/weather-sunny"
        name: "Switch to dark mode"

    # Palette toggle for dark mode
    - media: "(prefers-color-scheme: dark)"
      scheme: "slate"
      primary: "black"
      toggle:
        icon: "material/weather-night"
        name: "Switch to light mode"
extra_css:
  - "assets/extra.css"

# needed for RTD version flyout menu
# jquery is not (yet) injected by RTD automatically and it might be dropped
# as a dependency in the future
extra_javascript:
  - "https://code.jquery.com/jquery-3.6.0.min.js"

extra:
  generator: false
  ntc_sponsor: true
  social:
    - icon: "fontawesome/solid/rss"
      link: "https://blog.networktocode.com/blog/tags/nautobot"
      name: "Network to Code Blog"
    - icon: "fontawesome/brands/youtube"
      link: "https://www.youtube.com/playlist?list=PLjA0bhxgryJ2Ts4GJMDA-tPzVWEncv4pb"
      name: "Nautobot Videos"
    - icon: "fontawesome/brands/slack"
      link: "https://www.networktocode.com/community/"
      name: "Network to Code Community"
    - icon: "fontawesome/brands/github"
      link: "https://github.com/nautobot/nautobot"
      name: "GitHub Repo"
    - icon: "fontawesome/brands/twitter"
      link: "https://twitter.com/networktocode"
      name: "Network to Code Twitter"
markdown_extensions:
  - "admonition"
  - "toc":
      permalink: true
  - "attr_list"
  - "md_in_html"
  - "pymdownx.highlight":
      anchor_linenums: true
  - "pymdownx.inlinehilite"
  - "pymdownx.snippets"
  - "pymdownx.superfences"
  - "footnotes"
plugins:
  - "search"
  - "mkdocs-version-annotations"
  - "mkdocstrings":
      default_handler: "python"
      handlers:
        python:
          paths: ["."]
          options:
            show_root_heading: true
watch:
  - "README.md"

nav:
  - Overview: "index.md"
  - User Guide:
      - App Overview: "user/app_overview.md"
      - Getting Started: "user/app_getting_started.md"
      - Using the App: "user/app_use_cases.md"
<<<<<<< HEAD
      - Integrations:
          - "user/integrations/index.md"
          - Cisco ACI: "user/integrations/aci.md"
          - Arista CloudVision: "user/integrations/aristacv.md"
          - Infoblox: "user/integrations/infoblox.md"
          - IPFabric: "user/integrations/ipfabric.md"
          - ServiceNow: "user/integrations/servicenow.md"
=======
      - Developing Jobs: "user/developing_jobs.md"
      - Modeling: "user/modeling.md"
      - Performance: "user/performance.md"
>>>>>>> 2e6e2656
      - Frequently Asked Questions: "user/faq.md"
      - External Interactions: "user/external_interactions.md"
      - Code Reference: "user/reference.md"
  - Administrator Guide:
      - Install and Configure: "admin/install.md"
      - Integrations Installation:
          - "admin/integrations/index.md"
          - Cisco ACI: "admin/integrations/aci_setup.md"
          - Arista CloudVision: "admin/integrations/aristacv_setup.md"
          - Infoblox: "admin/integrations/infoblox_setup.md"
          - IPFabric: "admin/integrations/ipfabric_setup.md"
          - ServiceNow: "admin/integrations/servicenow_setup.md"
      - Upgrade: "admin/upgrade.md"
      - Uninstall: "admin/uninstall.md"
      - Compatibility Matrix: "admin/compatibility_matrix.md"
      - Release Notes:
          - "admin/release_notes/index.md"
          - v1.3: "admin/release_notes/version_1.3.md"
          - v1.2: "admin/release_notes/version_1.2.md"
          - v1.1: "admin/release_notes/version_1.1.md"
          - v1.0: "admin/release_notes/version_1.0.md"
  - Developer Guide:
      - Extending the App: "dev/extending.md"
      - Developing Jobs: "dev/jobs.md"
      - Contributing to the App: "dev/contributing.md"
      - Development Environment: "dev/dev_environment.md"
      - Code Reference:
          - "dev/code_reference/index.md"
          - Models: "dev/code_reference/models.md"
  - Nautobot Docs Home ↗︎: "https://docs.nautobot.com"<|MERGE_RESOLUTION|>--- conflicted
+++ resolved
@@ -101,7 +101,6 @@
       - App Overview: "user/app_overview.md"
       - Getting Started: "user/app_getting_started.md"
       - Using the App: "user/app_use_cases.md"
-<<<<<<< HEAD
       - Integrations:
           - "user/integrations/index.md"
           - Cisco ACI: "user/integrations/aci.md"
@@ -109,11 +108,8 @@
           - Infoblox: "user/integrations/infoblox.md"
           - IPFabric: "user/integrations/ipfabric.md"
           - ServiceNow: "user/integrations/servicenow.md"
-=======
-      - Developing Jobs: "user/developing_jobs.md"
       - Modeling: "user/modeling.md"
       - Performance: "user/performance.md"
->>>>>>> 2e6e2656
       - Frequently Asked Questions: "user/faq.md"
       - External Interactions: "user/external_interactions.md"
       - Code Reference: "user/reference.md"
