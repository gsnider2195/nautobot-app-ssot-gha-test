"""Nautobot development configuration file."""
# pylint: disable=invalid-envvar-default
import os
import sys

from nautobot.core.settings import *  # noqa: F403
from nautobot.core.settings_funcs import is_truthy, parse_redis_connection


#
# Misc. settings
#

ALLOWED_HOSTS = os.getenv("NAUTOBOT_ALLOWED_HOSTS", "").split(" ")
SECRET_KEY = os.getenv("NAUTOBOT_SECRET_KEY", "")


nautobot_db_engine = os.getenv("NAUTOBOT_DB_ENGINE", "django.db.backends.postgresql")
default_db_settings = {
    "django.db.backends.postgresql": {
        "NAUTOBOT_DB_PORT": "5432",
    },
    "django.db.backends.mysql": {
        "NAUTOBOT_DB_PORT": "3306",
    },
}
DATABASES = {
    "default": {
        "NAME": os.getenv("NAUTOBOT_DB_NAME", "nautobot"),  # Database name
        "USER": os.getenv("NAUTOBOT_DB_USER", ""),  # Database username
        "PASSWORD": os.getenv("NAUTOBOT_DB_PASSWORD", ""),  # Database password
        "HOST": os.getenv("NAUTOBOT_DB_HOST", "localhost"),  # Database server
        "PORT": os.getenv(
            "NAUTOBOT_DB_PORT", default_db_settings[nautobot_db_engine]["NAUTOBOT_DB_PORT"]
        ),  # Database port, default to postgres
        "CONN_MAX_AGE": int(os.getenv("NAUTOBOT_DB_TIMEOUT", 300)),  # Database timeout
        "ENGINE": nautobot_db_engine,
    }
}

# Ensure proper Unicode handling for MySQL
if DATABASES["default"]["ENGINE"] == "django.db.backends.mysql":
    DATABASES["default"]["OPTIONS"] = {"charset": "utf8mb4"}

#
# Debug
#

DEBUG = True

# Django Debug Toolbar
DEBUG_TOOLBAR_CONFIG = {"SHOW_TOOLBAR_CALLBACK": lambda _request: DEBUG and not TESTING}

if DEBUG and "debug_toolbar" not in INSTALLED_APPS:  # noqa: F405
    INSTALLED_APPS.append("debug_toolbar")  # noqa: F405
if DEBUG and "debug_toolbar.middleware.DebugToolbarMiddleware" not in MIDDLEWARE:  # noqa: F405
    MIDDLEWARE.insert(0, "debug_toolbar.middleware.DebugToolbarMiddleware")  # noqa: F405

#
# Logging
#

LOG_LEVEL = "DEBUG" if DEBUG else "INFO"

TESTING = len(sys.argv) > 1 and sys.argv[1] == "test"

# Verbose logging during normal development operation, but quiet logging during unit test execution
if not TESTING:
    LOGGING = {
        "version": 1,
        "disable_existing_loggers": False,
        "formatters": {
            "normal": {
                "format": "%(asctime)s.%(msecs)03d %(levelname)-7s %(name)s :\n  %(message)s",
                "datefmt": "%H:%M:%S",
            },
            "verbose": {
                "format": "%(asctime)s.%(msecs)03d %(levelname)-7s %(name)-20s %(filename)-15s %(funcName)30s() :\n  %(message)s",
                "datefmt": "%H:%M:%S",
            },
        },
        "handlers": {
            "normal_console": {
                "level": "INFO",
                "class": "logging.StreamHandler",
                "formatter": "normal",
            },
            "verbose_console": {
                "level": "DEBUG",
                "class": "logging.StreamHandler",
                "formatter": "verbose",
            },
        },
        "loggers": {
            "django": {"handlers": ["normal_console"], "level": "INFO"},
            "nautobot": {
                "handlers": ["verbose_console" if DEBUG else "normal_console"],
                "level": LOG_LEVEL,
            },
        },
    }

#
# Redis
#

# The django-redis cache is used to establish concurrent locks using Redis. The
# django-rq settings will use the same instance/database by default.
#
# This "default" server is now used by RQ_QUEUES.
# >> See: nautobot.core.settings.RQ_QUEUES
CACHES = {
    "default": {
        "BACKEND": "django_redis.cache.RedisCache",
        "LOCATION": parse_redis_connection(redis_database=0),
        "TIMEOUT": 300,
        "OPTIONS": {
            "CLIENT_CLASS": "django_redis.client.DefaultClient",
        },
    }
}

# RQ_QUEUES is not set here because it just uses the default that gets imported
# up top via `from nautobot.core.settings import *`.

# Redis Cacheops
CACHEOPS_REDIS = parse_redis_connection(redis_database=1)

#
# Celery settings are not defined here because they can be overloaded with
# environment variables. By default they use `CACHES["default"]["LOCATION"]`.
#

# Enable installed plugins. Add the name of each plugin to the list.
PLUGINS = [
<<<<<<< HEAD
    "nautobot_chatops",
    "nautobot_chatops_ipfabric",
    "nautobot_ssot",
=======
    "nautobot_ssot",
    "nautobot_device_lifecycle_mgmt",
>>>>>>> 0c6aa554
]

# Plugins configuration settings. These settings are used by various plugins that the user may have installed.
# Each key in the dictionary is the name of an installed plugin and its value is a dictionary of settings.
PLUGINS_CONFIG = {
    "nautobot_chatops": {
        "enable_slack": True,
        "slack_api_token": os.getenv("SLACK_API_TOKEN"),
        "slack_signing_secret": os.getenv("SLACK_SIGNING_SECRET"),
        "session_cache_timeout": 3600,
    },
    "nautobot_chatops_ipfabric": {
        "IPFABRIC_API_TOKEN": os.getenv("IPFABRIC_API_TOKEN"),
        "IPFABRIC_HOST": os.getenv("IPFABRIC_HOST"),
    },
    "nautobot_ssot": {
        # URL and credentials should be configured as environment variables on the host system
        "aci_apics": {x: os.environ[x] for x in os.environ if "APIC" in x},
        # Tag which will be created and applied to all synchronized objects.
        "aci_tag": os.getenv("NAUTOBOT_SSOT_ACI_TAG"),
        "aci_tag_color": os.getenv("NAUTOBOT_SSOT_ACI_TAG_COLOR"),
        # Tags indicating state applied to synchronized interfaces.
        "aci_tag_up": os.getenv("NAUTOBOT_SSOT_ACI_TAG_UP"),
        "aci_tag_up_color": os.getenv("NAUTOBOT_SSOT_ACI_TAG_UP_COLOR"),
        "aci_tag_down": os.getenv("NAUTOBOT_SSOT_ACI_TAG_DOWN"),
        "aci_tag_down_color": os.getenv("NAUTOBOT_SSOT_ACI_TAG_DOWN_COLOR"),
        # Manufacturer name. Specify existing, or a new one with this name will be created.
        "aci_manufacturer_name": os.getenv("NAUTOBOT_SSOT_ACI_MANUFACTURER_NAME"),
        # Exclude any tenants you would not like to bring over from ACI.
        "aci_ignore_tenants": os.getenv("NAUTOBOT_SSOT_ACI_IGNORE_TENANTS", "").split(","),
        # The below value will appear in the Comments field on objects created in Nautobot
        "aci_comments": os.getenv("NAUTOBOT_SSOT_ACI_COMMENTS"),
        # Site to associate objects. Specify existing, or a new site with this name will be created.
        "aci_site": os.getenv("NAUTOBOT_SSOT_ACI_SITE"),
        "aristacv_apply_import_tag": is_truthy(os.getenv("NAUTOBOT_ARISTACV_IMPORT_TAG", False)),
        "aristacv_controller_site": os.getenv("NAUTOBOT_ARISTACV_CONTROLLER_SITE", ""),
        "aristacv_create_controller": is_truthy(os.getenv("NAUTOBOT_ARISTACV_CREATE_CONTROLLER", False)),
        "aristacv_cvaas_url": os.getenv("NAUTOBOT_ARISTACV_CVAAS_URL", "www.arista.io:443"),
        "aristacv_cvp_host": os.getenv("NAUTOBOT_ARISTACV_CVP_HOST", ""),
        "aristacv_cvp_password": os.getenv("NAUTOBOT_ARISTACV_CVP_PASSWORD", ""),
        "aristacv_cvp_port": os.getenv("NAUTOBOT_ARISTACV_CVP_PORT", "443"),
        "aristacv_cvp_token": os.getenv("NAUTOBOT_ARISTACV_CVP_TOKEN", ""),
        "aristacv_cvp_user": os.getenv("NAUTOBOT_ARISTACV_CVP_USERNAME", ""),
        "aristacv_delete_devices_on_sync": is_truthy(os.getenv("NAUTOBOT_ARISTACV_DELETE_ON_SYNC", False)),
        "aristacv_from_cloudvision_default_device_role": "network",
        "aristacv_from_cloudvision_default_device_role_color": "ff0000",
        "aristacv_from_cloudvision_default_site": "cloudvision_imported",
        "aristacv_hostname_patterns": [[r"(?P<site>\w{2,3}\d+)-(?P<role>\w+)-\d+"]],
        "aristacv_import_active": is_truthy(os.getenv("NAUTOBOT_ARISTACV_IMPORT_ACTIVE", False)),
        "aristacv_role_mappings": {
            "bb": "backbone",
            "edge": "edge",
            "dist": "distribution",
            "leaf": "leaf",
            "rtr": "router",
            "spine": "spine",
        },
        "aristacv_site_mappings": {
            "ams01": "Amsterdam",
            "atl01": "Atlanta",
        },
        "aristacv_verify": is_truthy(os.getenv("NAUTOBOT_ARISTACV_VERIFY", True)),
        "enable_aci": is_truthy(os.getenv("NAUTOBOT_SSOT_ENABLE_ACI")),
        "enable_aristacv": is_truthy(os.getenv("NAUTOBOT_SSOT_ENABLE_ARISTACV")),
        "enable_infoblox": is_truthy(os.getenv("NAUTOBOT_SSOT_ENABLE_INFOBLOX")),
<<<<<<< HEAD
        "enable_ipfabric": is_truthy(os.getenv("NAUTOBOT_SSOT_ENABLE_IPFABRIC")),
=======
        "enable_servicenow": is_truthy(os.getenv("NAUTOBOT_SSOT_ENABLE_SERVICENOW")),
>>>>>>> 0c6aa554
        "hide_example_jobs": is_truthy(os.getenv("NAUTOBOT_SSOT_HIDE_EXAMPLE_JOBS")),
        "infoblox_default_status": os.getenv("NAUTOBOT_SSOT_INFOBLOX_DEFAULT_STATUS", "active"),
        "infoblox_enable_rfc1918_network_containers": is_truthy(
            os.getenv("NAUTOBOT_SSOT_INFOBLOX_ENABLE_RFC1918_NETWORK_CONTAINERS")
        ),
        "infoblox_enable_sync_to_infoblox": is_truthy(os.getenv("NAUTOBOT_SSOT_INFOBLOX_ENABLE_SYNC_TO_INFOBLOX")),
        "infoblox_import_objects_ip_addresses": is_truthy(
            os.getenv("NAUTOBOT_SSOT_INFOBLOX_IMPORT_OBJECTS_IP_ADDRESSES")
        ),
        "infoblox_import_objects_subnets": is_truthy(os.getenv("NAUTOBOT_SSOT_INFOBLOX_IMPORT_OBJECTS_SUBNETS")),
        "infoblox_import_objects_vlan_views": is_truthy(os.getenv("NAUTOBOT_SSOT_INFOBLOX_IMPORT_OBJECTS_VLAN_VIEWS")),
        "infoblox_import_objects_vlans": is_truthy(os.getenv("NAUTOBOT_SSOT_INFOBLOX_IMPORT_OBJECTS_VLANS")),
        "infoblox_import_subnets": os.getenv("NAUTOBOT_SSOT_INFOBLOX_IMPORT_SUBNETS", "").split(","),
        "infoblox_password": os.getenv("NAUTOBOT_SSOT_INFOBLOX_PASSWORD"),
        "infoblox_url": os.getenv("NAUTOBOT_SSOT_INFOBLOX_URL"),
        "infoblox_username": os.getenv("NAUTOBOT_SSOT_INFOBLOX_USERNAME"),
        "infoblox_verify_ssl": is_truthy(os.getenv("NAUTOBOT_SSOT_INFOBLOX_VERIFY_SSL", True)),
        "infoblox_wapi_version": os.getenv("NAUTOBOT_SSOT_INFOBLOX_WAPI_VERSION", "v2.12"),
<<<<<<< HEAD
        "ipfabric_api_token": os.getenv("IPFABRIC_API_TOKEN"),
        "ipfabric_host": os.getenv("IPFABRIC_HOST"),
        "ipfabric_ssl_verify": is_truthy(os.getenv("IPFABRIC_VERIFY", "False")),
        "ipfabric_timeout": int(os.getenv("IPFABRIC_TIMEOUT", "15")),
        "nautobot_host": os.getenv("NAUTOBOT_HOST"),
=======
        "servicenow_instance": os.getenv("SERVICENOW_INSTANCE", ""),
        "servicenow_password": os.getenv("SERVICENOW_PASSWORD", ""),
        "servicenow_username": os.getenv("SERVICENOW_USERNAME", ""),
>>>>>>> 0c6aa554
    },
}

METRICS_ENABLED = True<|MERGE_RESOLUTION|>--- conflicted
+++ resolved
@@ -133,14 +133,9 @@
 
 # Enable installed plugins. Add the name of each plugin to the list.
 PLUGINS = [
-<<<<<<< HEAD
     "nautobot_chatops",
-    "nautobot_chatops_ipfabric",
+    "nautobot_device_lifecycle_mgmt",
     "nautobot_ssot",
-=======
-    "nautobot_ssot",
-    "nautobot_device_lifecycle_mgmt",
->>>>>>> 0c6aa554
 ]
 
 # Plugins configuration settings. These settings are used by various plugins that the user may have installed.
@@ -151,10 +146,8 @@
         "slack_api_token": os.getenv("SLACK_API_TOKEN"),
         "slack_signing_secret": os.getenv("SLACK_SIGNING_SECRET"),
         "session_cache_timeout": 3600,
-    },
-    "nautobot_chatops_ipfabric": {
-        "IPFABRIC_API_TOKEN": os.getenv("IPFABRIC_API_TOKEN"),
-        "IPFABRIC_HOST": os.getenv("IPFABRIC_HOST"),
+        "ipfabric_api_token": os.getenv("IPFABRIC_API_TOKEN"),
+        "ipfabric_host": os.getenv("IPFABRIC_HOST"),
     },
     "nautobot_ssot": {
         # URL and credentials should be configured as environment variables on the host system
@@ -206,11 +199,8 @@
         "enable_aci": is_truthy(os.getenv("NAUTOBOT_SSOT_ENABLE_ACI")),
         "enable_aristacv": is_truthy(os.getenv("NAUTOBOT_SSOT_ENABLE_ARISTACV")),
         "enable_infoblox": is_truthy(os.getenv("NAUTOBOT_SSOT_ENABLE_INFOBLOX")),
-<<<<<<< HEAD
         "enable_ipfabric": is_truthy(os.getenv("NAUTOBOT_SSOT_ENABLE_IPFABRIC")),
-=======
         "enable_servicenow": is_truthy(os.getenv("NAUTOBOT_SSOT_ENABLE_SERVICENOW")),
->>>>>>> 0c6aa554
         "hide_example_jobs": is_truthy(os.getenv("NAUTOBOT_SSOT_HIDE_EXAMPLE_JOBS")),
         "infoblox_default_status": os.getenv("NAUTOBOT_SSOT_INFOBLOX_DEFAULT_STATUS", "active"),
         "infoblox_enable_rfc1918_network_containers": is_truthy(
@@ -229,17 +219,14 @@
         "infoblox_username": os.getenv("NAUTOBOT_SSOT_INFOBLOX_USERNAME"),
         "infoblox_verify_ssl": is_truthy(os.getenv("NAUTOBOT_SSOT_INFOBLOX_VERIFY_SSL", True)),
         "infoblox_wapi_version": os.getenv("NAUTOBOT_SSOT_INFOBLOX_WAPI_VERSION", "v2.12"),
-<<<<<<< HEAD
         "ipfabric_api_token": os.getenv("IPFABRIC_API_TOKEN"),
         "ipfabric_host": os.getenv("IPFABRIC_HOST"),
         "ipfabric_ssl_verify": is_truthy(os.getenv("IPFABRIC_VERIFY", "False")),
         "ipfabric_timeout": int(os.getenv("IPFABRIC_TIMEOUT", "15")),
         "nautobot_host": os.getenv("NAUTOBOT_HOST"),
-=======
         "servicenow_instance": os.getenv("SERVICENOW_INSTANCE", ""),
         "servicenow_password": os.getenv("SERVICENOW_PASSWORD", ""),
         "servicenow_username": os.getenv("SERVICENOW_USERNAME", ""),
->>>>>>> 0c6aa554
     },
 }
 
