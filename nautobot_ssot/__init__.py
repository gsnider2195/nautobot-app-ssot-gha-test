"""Plugin declaration for nautobot_ssot."""
# Metadata is inherited from Nautobot. If not including Nautobot in the environment, this should be added

try:
    from importlib import metadata
except ImportError:
    # Python version < 3.8
    import importlib_metadata as metadata

from nautobot.extras.plugins import PluginConfig

from nautobot_ssot.integrations.utils import each_enabled_integration_module
from nautobot_ssot.utils import logger

__version__ = metadata.version(__name__)


class NautobotSSOTPluginConfig(PluginConfig):
    """Plugin configuration for the nautobot_ssot plugin."""

    name = "nautobot_ssot"
    verbose_name = "Single Source of Truth"
    version = __version__
    author = "Network to Code, LLC"
    description = "Nautobot App that enables Single Source of Truth.  Allows users to aggregate distributed data sources and/or distribute Nautobot data to other data sources such as databases and SDN controllers."
    base_url = "ssot"
    required_settings = []
    min_version = "1.4.0"
    max_version = "1.9999"
    default_settings = {
        "aci_apics": [],
        "aci_tag": "",
        "aci_tag_color": "",
        "aci_tag_up": "",
        "aci_tag_up_color": "",
        "aci_tag_down": "",
        "aci_tag_down_color": "",
        "aci_manufacturer_name": "",
        "aci_ignore_tenants": [],
        "aci_comments": "",
        "aci_site": "",
        "aristacv_apply_import_tag": False,
        "aristacv_controller_site": "",
        "aristacv_create_controller": False,
        "aristacv_cvaas_url": "www.arista.io:443",
        "aristacv_cvp_host": "",
        "aristacv_cvp_password": "",
        "aristacv_cvp_port": "443",
        "aristacv_cvp_token": "",
        "aristacv_cvp_user": "",
        "aristacv_delete_devices_on_sync": False,
        "aristacv_from_cloudvision_default_device_role": "",
        "aristacv_from_cloudvision_default_device_role_color": "",
        "aristacv_from_cloudvision_default_site": "",
        "aristacv_hostname_patterns": [],
        "aristacv_import_active": False,
        "aristacv_role_mappings": {},
        "aristacv_site_mappings": {},
        "aristacv_verify": True,
        "enable_aci": False,
        "enable_aristacv": False,
        "enable_infoblox": False,
<<<<<<< HEAD
        "enable_ipfabric": False,
=======
        "enable_servicenow": False,
>>>>>>> 0c6aa554
        "hide_example_jobs": True,
        "infoblox_default_status": "",
        "infoblox_enable_rfc1918_network_containers": False,
        "infoblox_enable_sync_to_infoblox": False,
        "infoblox_import_objects_ip_addresses": False,
        "infoblox_import_objects_subnets": False,
        "infoblox_import_objects_vlan_views": False,
        "infoblox_import_objects_vlans": False,
        "infoblox_import_subnets": [],
        "infoblox_password": "",
        "infoblox_url": "",
        "infoblox_username": "",
        "infoblox_verify_ssl": True,
        "infoblox_wapi_version": "",
<<<<<<< HEAD
        "ipfabric_api_token": "",
        "ipfabric_host": "",
        "ipfabric_ssl_verify": True,
        "ipfabric_timeout": 15,
        "nautobot_host": "",
=======
        "servicenow_instance": "",
        "servicenow_password": "",
        "servicenow_username": "",
>>>>>>> 0c6aa554
    }
    caching_config = {}

    def ready(self):
        """Trigger callback when database is ready."""
        super().ready()

        for module in each_enabled_integration_module("signals"):
            logger.debug("Registering signals for %s", module.__file__)
            module.register_signals(self)


config = NautobotSSOTPluginConfig  # pylint:disable=invalid-name<|MERGE_RESOLUTION|>--- conflicted
+++ resolved
@@ -60,11 +60,8 @@
         "enable_aci": False,
         "enable_aristacv": False,
         "enable_infoblox": False,
-<<<<<<< HEAD
         "enable_ipfabric": False,
-=======
         "enable_servicenow": False,
->>>>>>> 0c6aa554
         "hide_example_jobs": True,
         "infoblox_default_status": "",
         "infoblox_enable_rfc1918_network_containers": False,
@@ -79,17 +76,14 @@
         "infoblox_username": "",
         "infoblox_verify_ssl": True,
         "infoblox_wapi_version": "",
-<<<<<<< HEAD
         "ipfabric_api_token": "",
         "ipfabric_host": "",
         "ipfabric_ssl_verify": True,
         "ipfabric_timeout": 15,
         "nautobot_host": "",
-=======
         "servicenow_instance": "",
         "servicenow_password": "",
         "servicenow_username": "",
->>>>>>> 0c6aa554
     }
     caching_config = {}
 
