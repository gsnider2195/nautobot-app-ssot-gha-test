--- conflicted
+++ resolved
@@ -3,40 +3,16 @@
 # Skip colon check for multiple statements on one line.
 # flake8: noqa: E701
 
-from typing import List
-from typing import Mapping
-from typing import Optional
+from typing import Optional, Mapping, List
 from uuid import UUID
-<<<<<<< HEAD
-
-import requests
-from diffsync import DiffSync
-from diffsync.enum import DiffSyncFlags
-from django.templatetags.static import static
-from django.urls import reverse
-from nautobot.dcim.models import Location
-from nautobot.dcim.models import LocationType
-from nautobot.extras.choices import SecretsGroupAccessTypeChoices
-from nautobot.extras.choices import SecretsGroupSecretTypeChoices
-from nautobot.extras.jobs import ObjectVar
-from nautobot.extras.jobs import StringVar
-from nautobot.extras.models import ExternalIntegration
-from nautobot.ipam.models import Prefix
-from nautobot.tenancy.models import Tenant
-
-from nautobot_ssot.contrib import NautobotAdapter
-from nautobot_ssot.contrib import NautobotModel
-from nautobot_ssot.jobs.base import DataMapping
-from nautobot_ssot.jobs.base import DataSource
-from nautobot_ssot.jobs.base import DataTarget
-=======
 from django.contrib.contenttypes.models import ContentType
 from django.templatetags.static import static
 from django.urls import reverse
 
 from nautobot.dcim.models import Device, DeviceType, Location, LocationType, Manufacturer, Platform
-from nautobot.extras.jobs import StringVar
-from nautobot.extras.models import Role
+from nautobot.extras.choices import SecretsGroupAccessTypeChoices, SecretsGroupSecretTypeChoices
+from nautobot.extras.jobs import ObjectVar, StringVar
+from nautobot.extras.models import ExternalIntegration, Role
 from nautobot.ipam.models import Prefix
 from nautobot.tenancy.models import Tenant
 
@@ -50,7 +26,6 @@
 from nautobot_ssot.tests.contrib_base_classes import ContentTypeDict
 from nautobot_ssot.jobs.base import DataMapping, DataSource, DataTarget
 
->>>>>>> e230203e
 
 # In a more complex Job, you would probably want to move the DiffSyncModel subclasses into a separate Python module(s).
 
