"""Test the Job classes in nautobot_ssot."""
import os.path
<<<<<<< HEAD
from unittest.mock import Mock

=======
from unittest.mock import Mock, call
import uuid

from django.contrib.contenttypes.models import ContentType
from django.db.utils import IntegrityError, OperationalError
from django.forms import HiddenInput
>>>>>>> 9d4b1b06
from django.test import override_settings

# from django.test import TestCase

from nautobot.extras.models import JobResult
from nautobot.core.testing import TransactionTestCase

from nautobot_ssot.choices import SyncLogEntryActionChoices, SyncLogEntryStatusChoices
from nautobot_ssot.tests.jobs import DataSyncBaseJob, DataSource, DataTarget
from nautobot_ssot.models import SyncLogEntry


@override_settings(JOBS_ROOT=os.path.join(os.path.dirname(__file__), "jobs"))
class BaseJobTestCase(TransactionTestCase):
    """Test the DataSyncBaseJob class."""

    job_class = DataSyncBaseJob
    databases = (
        "default",
        "job_logs",
    )

    def setUp(self):
        """Per-test setup."""
        self.job = self.job_class()

        self.job.job_result = JobResult.objects.create(
            name="fake job",
            task_name="fake job",
            worker="default",
        )

        self.job.load_source_adapter = lambda *x, **y: None
        self.job.load_target_adapter = lambda *x, **y: None

    def test_sync_log(self):
        """Test the sync_log() method."""
        self.job.run(dryrun=True, memory_profiling=False)
        self.assertIsNotNone(self.job.sync)
        # Minimal parameters
        self.job.sync_log(
            action=SyncLogEntryActionChoices.ACTION_CREATE,
            status=SyncLogEntryStatusChoices.STATUS_SUCCESS,
        )
        # Maximal parameters
        self.job.sync_log(
            action=SyncLogEntryActionChoices.ACTION_DELETE,
            status=SyncLogEntryStatusChoices.STATUS_ERROR,
            message="Whoops!",
            diff={"-": {"everything": "goodbye"}},
            synced_object=None,
            object_repr="Nothing to delete",
        )

        self.assertEqual(2, SyncLogEntry.objects.count())

    def test_as_form(self):
        """Test the as_form() method."""
        form = self.job.as_form()
        # Dry run flag defaults to true unless configured otherwise
        self.assertTrue(form.fields["dryrun"].initial)

    def test_data_source(self):
        """Test the data_source property."""
        self.assertEqual(self.job.data_source, self.job_class.__name__)

    def test_data_target(self):
        """Test the data_target property."""
        self.assertEqual(self.job.data_target, self.job_class.__name__)

    def test_data_source_icon(self):
        """Test the data_source_icon property."""
        self.assertIsNone(self.job.data_source_icon)

    def test_data_target_icon(self):
        """Test the data_target_icon property."""
        self.assertIsNone(self.job.data_target_icon)

    def test_run(self):
        """Test the run() method."""
        self.job.run(dryrun=True, memory_profiling=False)
        self.assertIsNotNone(self.job.sync)
        self.assertIsNotNone(self.job.sync.source_load_time)
        self.assertIsNotNone(self.job.sync.target_load_time)
        self.assertIsNotNone(self.job.sync.diff_time)
        self.assertIsNone(self.job.sync.sync_time)
        self.assertEqual(self.job.sync.source, self.job.data_source)
        self.assertEqual(self.job.sync.target, self.job.data_target)
        self.assertTrue(self.job.dryrun)
        self.assertEqual(self.job.job_result, self.job.sync.job_result)

    def test_calculate_diff(self):
        """Test calculate_diff() method."""
        self.job.sync = Mock()
        self.job.source_adapter = Mock()
        self.job.target_adapter = Mock()
        self.job.source_adapter.diff_to().dict.return_value = {}
        self.job.calculate_diff()
        self.job.source_adapter.diff_to.assert_called()
        self.job.sync.save.assert_has_calls([call(), call()])

    def test_calculate_diff_fail_diff_save_too_large(self):
        """Test calculate_diff() method logs failure."""
        self.job.sync = Mock()
        self.job.sync.save.side_effect = [None, OperationalError("Fail")]
        self.job.source_adapter = Mock()
        self.job.target_adapter = Mock()
        self.job.log_info = Mock()
        self.job.log_warning = Mock()
        self.job.source_adapter.diff_to().dict.return_value = {}
        self.job.calculate_diff()
        self.job.log_warning.assert_any_call(
            message="Unable to save JSON diff to the database; likely the diff is too large."
        )

    def test_calculate_diff_fail_diff_save_generic(self):
        """Test calculate_diff() method logs failure."""
        self.job.sync = Mock()
        self.job.sync.save.side_effect = [None, IntegrityError("Fail")]
        self.job.source_adapter = Mock()
        self.job.target_adapter = Mock()
        self.job.log_info = Mock()
        self.job.log_warning = Mock()
        self.job.source_adapter.diff_to().dict.return_value = {}
        with self.assertRaises(IntegrityError):
            self.job.calculate_diff()


class DataSourceTestCase(BaseJobTestCase):
    """Test the DataSource class."""

    job_class = DataSource

    def test_data_target(self):
        """Test the override of the data_target property."""
        self.assertEqual(self.job.data_target, "Nautobot")

    def test_data_target_icon(self):
        """Test the override of the data_target_icon property."""
        self.assertEqual(self.job.data_target_icon, "/static/img/nautobot_logo.png")


class DataTargetTestCase(BaseJobTestCase):
    """Test the DataTarget class."""

    job_class = DataTarget

    def test_data_source(self):
        """Test the override of the data_source property."""
        self.assertEqual(self.job.data_source, "Nautobot")

    def test_data_source_icon(self):
        """Test the override of the data_source_icon property."""
        self.assertEqual(self.job.data_source_icon, "/static/img/nautobot_logo.png")<|MERGE_RESOLUTION|>--- conflicted
+++ resolved
@@ -1,19 +1,9 @@
 """Test the Job classes in nautobot_ssot."""
 import os.path
-<<<<<<< HEAD
-from unittest.mock import Mock
+from unittest.mock import Mock, call
 
-=======
-from unittest.mock import Mock, call
-import uuid
-
-from django.contrib.contenttypes.models import ContentType
 from django.db.utils import IntegrityError, OperationalError
-from django.forms import HiddenInput
->>>>>>> 9d4b1b06
 from django.test import override_settings
-
-# from django.test import TestCase
 
 from nautobot.extras.models import JobResult
 from nautobot.core.testing import TransactionTestCase
